--- conflicted
+++ resolved
@@ -105,13 +105,9 @@
         self.aero_nnodes = {}
 
         # Number of degrees of freedom on the thermal structural side of the transfer
-<<<<<<< HEAD
-        self.T_ref = 300.0 # Reference temperature
-=======
         self.therm_xfer_ndof = 1
         self.thermal_index = 3 #0,1,2 for xyz and 3 for temp (mod 4) see tacs_interface.py
         self.T_ref = 300.0 # reference temperature in Kelvin
->>>>>>> 46c836ac
 
         # Node locations u
         self.struct_X = None
